//////////////////////////////////////////////////////////////////////
///
/// CCHitFinder class
///
/// Bruce Baller, baller@fnal.gov
///
/// Find hits for ClusterCrawler and put them in a temporary struct.
/// These hits may be modified by ClusterCrawler before saving them
/// in the event
///
////////////////////////////////////////////////////////////////////////


// class header
#include "RecoAlg/CCHitFinderAlg.h"

// C/C++ standard libraries
#include <cmath> // std::sqrt(), std::abs()
#include <iostream>
#include <iomanip>
#include <sstream>
#include <array>
#include <vector>
#include <utility> // std::pair<>, std::make_pair()
#include <algorithm> // std::sort(), std::copy()

// framework libraries
#include "messagefacility/MessageLogger/MessageLogger.h" 

// LArSoft Includes
#include "SimpleTypesAndConstants/RawTypes.h"
#include "Geometry/Geometry.h"
#include "Geometry/CryostatGeo.h"
#include "Geometry/TPCGeo.h"
#include "Geometry/PlaneGeo.h"
#include "Utilities/SimpleFits.h" // lar::util::GaussianFit<>
#include "CalibrationDBI/Interface/IChannelStatusService.h"
#include "CalibrationDBI/Interface/IChannelStatusProvider.h"

// ROOT Includes
#include "TGraph.h"
#include "TMath.h"
#include "TF1.h"


namespace hit {
  
  constexpr unsigned int CCHitFinderAlg::MaxGaussians; // definition
  
//------------------------------------------------------------------------------
  CCHitFinderAlg::CCHitFinderAlg(fhicl::ParameterSet const& pset):
    FitCache(new
      GausFitCache // run-time, on demand TFormula cache
    //  CompiledGausFitCache<MaxGaussians> // precompiled Gaussian set
    //  CompiledTruncatedGausFitCache<MaxGaussians, 4> // precompiled truncated Gaussian set
    //  CompiledTruncatedGausFitCache<MaxGaussians, 5> // precompiled truncated Gaussian set
      ("GausFitCache_CCHitFinderAlg")
      )
  {
    this->reconfigure(pset);
  }

  void CCHitFinderAlg::reconfigure(fhicl::ParameterSet const& pset)
  {
    fMinPeak            = pset.get<std::vector<float>>("MinPeak");
    fMinRMS             = pset.get<std::vector<float>>("MinRMS");
    fMaxBumps           = pset.get<unsigned short>("MaxBumps");
    fMaxXtraHits        = pset.get<unsigned short>("MaxXtraHits");
    fChiSplit           = pset.get<float>("ChiSplit");
    fChiNorms           = pset.get<std::vector< float > >("ChiNorms");
    fUseFastFit         = pset.get<bool>("UseFastFit", false);
    fUseChannelFilter   = pset.get<bool>("UseChannelFilter", true);
    fStudyHits          = pset.get<bool>("StudyHits", false);
    // The following variables are only used in StudyHits mode
    fUWireRange         = pset.get< std::vector< short >>("UWireRange");
    fUTickRange         = pset.get< std::vector< short >>("UTickRange");
    fVWireRange         = pset.get< std::vector< short >>("VWireRange");
    fVTickRange         = pset.get< std::vector< short >>("VTickRange");
    fWWireRange         = pset.get< std::vector< short >>("WWireRange");
    fWTickRange         = pset.get< std::vector< short >>("WTickRange");
    
    if(fMinPeak.size() != fMinRMS.size()) {
      mf::LogError("CCTF")<<"MinPeak size != MinRMS size";
      return;
    }
    
    if (fMaxBumps > MaxGaussians) {
      // LOG_WARNING will point the user to this line of code.
      // Any value of MaxGaussians can be used.
      // That value is defined in the header file.
      LOG_WARNING("CCHitFinderAlg")
        << "CCHitFinder algorithm is currently hard-coded to support at most "
        << MaxGaussians << " bumps per region of interest, but " << fMaxBumps
        << " have been requested.\n"
        << "We are forcing the parameter to " << MaxGaussians
        << ". If this is not acceptable, increase CCHitFinderAlg::MaxGaussians"
        << " value and recompile.";
      fMaxBumps = MaxGaussians;
    } // if too many gaussians
    
    FinalFitStats.Reset(MaxGaussians);
    TriedFitStats.Reset(MaxGaussians);
    
    // sanity check for StudyHits mode
    if(fStudyHits) {
      if(fUWireRange.size() != 2 || fUTickRange.size() != 2 ||
         fVWireRange.size() != 2 || fVTickRange.size() != 2 ||
         fWWireRange.size() != 2 || fWTickRange.size() != 2) {
        mf::LogError("CCHF")<<"Invalid vector size for StudyHits. Must be 2";
        return;
      }
    } // fStudyHits

  }

//------------------------------------------------------------------------------
  CCHitFinderAlg::HitChannelInfo_t::HitChannelInfo_t
    (recob::Wire const* w, geo::WireID wid, geo::Geometry const& geom):
    wire(w),
    wireID(wid),
    sigType(geom.SignalType(w->Channel()))
    {}
  
//------------------------------------------------------------------------------
  void CCHitFinderAlg::RunCCHitFinder(std::vector<recob::Wire> const& Wires) {
  
    allhits.clear();

    unsigned short maxticks = 1000;
    float *ticks = new float[maxticks];
    // define the ticks array used for fitting 
    for(unsigned short ii = 0; ii < maxticks; ++ii) {
      ticks[ii] = ii;
    }
    float *signl = new float[maxticks];
    float adcsum = 0;
    // initialize the vectors for the hit study
    if(fStudyHits) StudyHits(0);
    bool first;

//    prt = false;
<<<<<<< HEAD
    filter::ChannelFilter cf;
    
=======
    lariov::IChannelStatusProvider const& channelStatus
      = art::ServiceHandle<lariov::IChannelStatusService>()->GetProvider();

>>>>>>> 230a54c7
    for(size_t wireIter = 0; wireIter < Wires.size(); wireIter++){

      recob::Wire const& theWire = Wires[wireIter];
      theChannel = theWire.Channel();
      // ignore bad channels
<<<<<<< HEAD
      if(fUseChannelFilter && cf.GetChannelStatus(theChannel) != filter::ChannelFilter::GOOD) continue;
=======
      if(channelStatus.IsBad(theChannel)) continue;
      geo::SigType_t SigType = geom->SignalType(theChannel);
      minSig = 0.;
      minRMS = 0.;
      if(SigType == geo::kInduction){
        minSig = fMinSigInd;
        minRMS = fMinRMSInd;
      }//<-- End if Induction Plane
      else if(SigType == geo::kCollection){
        minSig = fMinSigCol;
        minRMS  = fMinRMSCol;
      }//<-- End if Collection Plane


      // minimum number of time samples
      unsigned short minSamples = 2 * minRMS;
>>>>>>> 230a54c7

      std::vector<geo::WireID> wids = geom->ChannelToWire(theChannel);
      thePlane = wids[0].Plane;
      if(thePlane > fMinPeak.size() - 1) {
        mf::LogError("CCHF")<<"MinPeak vector too small for plane "<<thePlane;
        return;
      }
      theWireNum = wids[0].Wire;
      HitChannelInfo_t WireInfo(&theWire, wids[0], *geom);
      
      // minimum number of time samples
      unsigned short minSamples = 2 * fMinRMS[thePlane];

      // factor used to normalize the chi/dof fits for each plane
      chinorm = fChiNorms[thePlane];

      // edit this line to debug hit fitting on a particular plane/wire
//      prt = (thePlane == 1 && theWireNum == 839);
      std::vector<float> signal(theWire.Signal());
      
      unsigned short nabove = 0;
      unsigned short tstart = 0;
      unsigned short maxtime = signal.size() - 2;
      // find the min time when the signal is below threshold
      unsigned short mintime = 3;
      for(unsigned short time = 3; time < maxtime; ++time) {
        if(signal[time] < fMinPeak[thePlane]) {
          mintime = time;
          break;
        }
      }
      for(unsigned short time = mintime; time < maxtime; ++time) {
        if(signal[time] > fMinPeak[thePlane]) {
          if(nabove == 0) tstart = time;
          ++nabove;
        } else {
          // check for a wide enough signal above threshold
          if(nabove > minSamples) {
            // skip this wire if the RAT is too long
            if(nabove > maxticks) mf::LogError("CCHitFinder")
              <<"Long RAT "<<nabove<<" "<<maxticks
              <<" No signal on wire "<<theWireNum<<" after time "<<time;
            if(nabove > maxticks) break;
            unsigned short npt = 0;
            // look for bumps to inform the fit
            bumps.clear();
            adcsum = 0;
            for(unsigned short ii = tstart; ii < time; ++ii) {
              signl[npt] = signal[ii];
              adcsum += signl[npt];
              if(signal[ii    ] > signal[ii - 1] &&
                 signal[ii - 1] > signal[ii - 2] &&
                 signal[ii    ] > signal[ii + 1] &&
                 signal[ii + 1] > signal[ii + 2]) bumps.push_back(npt);
//  if(prt) mf::LogVerbatim("CCHitFinder")<<"signl "<<ii<<" "<<signl[npt];
              ++npt;
            }
            // decide if this RAT should be studied
            if(fStudyHits) StudyHits(1, npt, ticks, signl, tstart);
            // just make a crude hit if too many bumps
            if(bumps.size() > fMaxBumps) {
              MakeCrudeHit(npt, ticks, signl);
              StoreHits(tstart, npt, WireInfo, adcsum);
              nabove = 0;
              continue;
            }
            // start looking for hits with the found bumps
            unsigned short nHitsFit = bumps.size();
            unsigned short nfit = 0;
            chidof = 0.;
            dof = -1;
            bool HitStored = false;
            unsigned short nMaxFit = bumps.size() + fMaxXtraHits;
            // only used in StudyHits mode
            first = true;
            while(nHitsFit <= nMaxFit) {
      
              FitNG(nHitsFit, npt, ticks, signl);
              if(fStudyHits && first && SelRAT) {
                first = false;
                StudyHits(2, npt, ticks, signl, tstart);
              }
              // good chisq so store it
              if(chidof < fChiSplit) {
                StoreHits(tstart, npt, WireInfo, adcsum);
                HitStored = true;
                break;
              }
              // the previous fit was better, so revert to it and
              // store it
              ++nHitsFit;
              ++nfit;
            } // nHitsFit < fMaxXtraHits
            if( !HitStored && npt < maxticks) {
              // failed all fitting. Make a crude hit
              MakeCrudeHit(npt, ticks, signl);
              StoreHits(tstart, npt, WireInfo, adcsum);
            }
            else if (nHitsFit > 0) FinalFitStats.AddMultiGaus(nHitsFit);
          } // nabove > minSamples
          nabove = 0;
        } // signal < fMinPeak
      } // time
    } // wireIter

    // print out
    if(fStudyHits) StudyHits(4);

    delete[] ticks;
    delete[] signl;

  } //RunCCHitFinder


/////////////////////////////////////////
  bool CCHitFinderAlg::FastGaussianFit(
    unsigned short npt, float const*ticks, float const*signl,
    std::array<double, 3>& params,
    std::array<double, 3>& paramerrors,
    float& chidof
  ) {
    // parameters: amplitude, mean, sigma
    
    lar::util::GaussianFit<double> fitter; // probably "double" is overdoing
    
    // apply a time shift so that the center of the time interval is 0
    const float time_shift = (ticks[npt - 1] + ticks[0]) / 2.F;
    
    // fill the input data, no uncertainty
    for (size_t i = 0; i < npt; ++i) {
      if (signl[i] <= 0) {
        LOG_DEBUG("CCHitFinderAlg")
          << "Non-positive charge encountered. Backing up to ROOT fit.";
        return false;
      }
      // we could freely add a Poisson uncertainty (as third parameter)
      fitter.add(ticks[i] - time_shift, signl[i]);
    } // for
    
    // we might have found that we don't want the fast fit after all...
    if (!fitter.FillResults(params, paramerrors)) {
      // something went wrong...
      LOG_DEBUG("CCHitFinderAlg") << "Fast Gaussian fit failed.";
      return false;
    }
    
    // note that this is not the full chi^2, but it is the chi^2 of the
    // parabolic fit underlying the Gaussian one
    const double chi2 = fitter.ChiSquare();
    chidof = chi2 / fitter.NDF();
    
    // remove the time shift
    params[1] += time_shift; // mean
    
    // GP: inflate the uncertainties on the fit parameters according to chi2/NDF
    // (not sure if this is in any way justified)
    if (chidof > 1.)
      for (double& par: paramerrors) par *= std::sqrt(chidof);
    
    return true;
  } // FastGaussianFit()
  
  
/////////////////////////////////////////
  void CCHitFinderAlg::FitNG(unsigned short nGaus, unsigned short npt, 
    float *ticks, float *signl)
  {
    // Fit the signal to n Gaussians

    dof = npt - 3 * nGaus;
    
    chidof = 9999.;

    if(dof < 3) return;
    if(bumps.size() == 0) return;
    
    // load the fit into a temp vector
    std::vector<double> partmp;
    std::vector<double> partmperr;
    
    //
    // if it is possible, we try first with the quick single Gaussian fit
    //
    TriedFitStats.AddMultiGaus(nGaus);
    
    bool bNeedROOTfit = (nGaus > 1) || !fUseFastFit;
    if (!bNeedROOTfit) {
      // so, we need only one puny Gaussian;
      std::array<double, 3> params, paramerrors;
      
      TriedFitStats.AddFast();
      
      if (FastGaussianFit(npt, ticks, signl, params, paramerrors, chidof)) {
        // success? copy the results in the proper structures
        partmp.resize(3);
        std::copy(params.begin(), params.end(), partmp.begin());
        partmperr.resize(3);
        std::copy(paramerrors.begin(), paramerrors.end(), partmperr.begin());
      }
      else bNeedROOTfit = true; // if we fail, let's schedule ROOT to back us up
      
      if (!bNeedROOTfit) FinalFitStats.AddFast();
      
    } // if we don't need ROOT to fit
    
    if (bNeedROOTfit) {
      // we may land here either because the simple Gaussian fit did not work
      // (either failed, or we chose not to trust it)
      // or because the fit is multi-Gaussian
      
      // define the fit string to pass to TF1
      
      std::stringstream numConv;
      std::string eqn = "gaus";
      if(nGaus > 1) eqn = "gaus(0)";
      for(unsigned short ii = 3; ii < nGaus*3; ii+=3){
        eqn.append(" + gaus(");
        numConv.str("");
        numConv << ii;
        eqn.append(numConv.str());
        eqn.append(")");
      }
      
      std::unique_ptr<TF1> Gn(new TF1("gn",eqn.c_str()));
      /*
      TF1* Gn = FitCache->Get(nGaus);
      */
      TGraph *fitn = new TGraph(npt, ticks, signl);
  /*
    if(prt) mf::LogVerbatim("CCHitFinder")
      <<"FitNG nGaus "<<nGaus<<" nBumps "<<bumps.size();
  */
      // put in the bump parameters. Assume that nGaus >= bumps.size()
      for(unsigned short ii = 0; ii < bumps.size(); ++ii) {
        unsigned short index = ii * 3;
        unsigned short bumptime = bumps[ii];
        double amp = signl[bumptime];
        Gn->SetParameter(index    , amp);
        Gn->SetParLimits(index, 0., 9999.);
        Gn->SetParameter(index + 1, (double)bumptime);
        Gn->SetParLimits(index + 1, 0, (double)npt);
        Gn->SetParameter(index + 2, (double)fMinRMS[thePlane]);
        Gn->SetParLimits(index + 2, 1., 3*(double)fMinRMS[thePlane]);
  /*
    if(prt) mf::LogVerbatim("CCHitFinder")<<"Bump params "<<ii<<" "<<(short)amp
      <<" "<<(int)bumptime<<" "<<(int)fMinRMS[thePlane];
  */
      } // ii bumps
  
      // search for other bumps that may be hidden by the already found ones
      for(unsigned short ii = bumps.size(); ii < nGaus; ++ii) {
        // bump height must exceed fMinPeak
        float big = fMinPeak[thePlane];
        unsigned short imbig = 0;
        for(unsigned short jj = 0; jj < npt; ++jj) {
          float diff = signl[jj] - Gn->Eval((Double_t)jj, 0, 0, 0);
          if(diff > big) {
            big = diff;
            imbig = jj;
          }
        } // jj
        if(imbig > 0) {
  /*
    if(prt) mf::LogVerbatim("CCHitFinder")<<"Found bump "<<ii<<" "<<(short)big
      <<" "<<imbig;
  */
          // set the parameters for the bump
          unsigned short index = ii * 3;
          Gn->SetParameter(index    , (double)big);
          Gn->SetParLimits(index, 0., 9999.);
          Gn->SetParameter(index + 1, (double)imbig);
          Gn->SetParLimits(index + 1, 0, (double)npt);
          Gn->SetParameter(index + 2, (double)fMinRMS[thePlane]);
          Gn->SetParLimits(index + 2, 1., 5*(double)fMinRMS[thePlane]);
        } // imbig > 0
      } // ii 
      
      // W = set weights to 1, N = no drawing or storing, Q = quiet
      // B = bounded parameters
      fitn->Fit(&*Gn,"WNQB");
      
      for(unsigned short ipar = 0; ipar < 3 * nGaus; ++ipar) {
        partmp.push_back(Gn->GetParameter(ipar));
        partmperr.push_back(Gn->GetParError(ipar));
      }
      chidof = Gn->GetChisquare() / ( dof * chinorm);
      
      delete fitn;
    //  delete Gn;
      
    } // if ROOT fit
    
    // Sort by increasing time if necessary
    if(nGaus > 1) {
      std::vector< std::pair<unsigned short, unsigned short> > times;
      // fill the sort vector
      for(unsigned short ii = 0; ii < nGaus; ++ii) {
        unsigned short index = ii * 3;
        times.push_back(std::make_pair(partmp[index + 1],ii));
      } // ii
      std::sort(times.begin(), times.end());
      // see if re-arranging is necessary
      bool sortem = false;
      for(unsigned short ii = 0; ii < nGaus; ++ii) {
        if(times[ii].second != ii) {
          sortem = true;
          break;
        }
      } // ii
      if(sortem) {
        // temp temp vectors for putting things in the right time order
        std::vector<double> partmpt;
        std::vector<double> partmperrt;
        for(unsigned short ii = 0; ii < nGaus; ++ii) {
          unsigned short index = times[ii].second * 3;
          partmpt.push_back(partmp[index]);
          partmpt.push_back(partmp[index+1]);
          partmpt.push_back(partmp[index+2]);
          partmperrt.push_back(partmperr[index]);
          partmperrt.push_back(partmperr[index+1]);
          partmperrt.push_back(partmperr[index+2]);
        } // ii
        partmp = partmpt;
        partmperr = partmperrt;
      } // sortem
    } // nGaus > 1
/*
  if(prt) {
    mf::LogVerbatim("CCHitFinder")<<"Fit "<<nGaus<<" chi "<<chidof
      <<" npars "<<partmp.size();
    mf::LogVerbatim("CCHitFinder")<<"pars    errs ";
    for(unsigned short ii = 0; ii < partmp.size(); ++ii) {
      mf::LogVerbatim("CCHitFinder")<<ii<<" "<<partmp[ii]<<" "
        <<partmperr[ii];
    }
  }
*/
    // ensure that the fit is reasonable
    bool fitok = true;
    for(unsigned short ii = 0; ii < nGaus; ++ii) {
      unsigned short index = ii * 3;
      // ensure that the fitted time is within the signal bounds
      short fittime = partmp[index + 1];
      if(fittime < 0 || fittime > npt - 1) {
        fitok = false;
        break;
      }
      // ensure that the signal peak is large enough
      if(partmp[index] < fMinPeak[thePlane]) {
        fitok = false;
        break;
      }
      // ensure that the RMS is large enough but not too large
      float rms = partmp[index + 2];
      if(rms < 0.5 * fMinRMS[thePlane] || rms > 5 * fMinRMS[thePlane]) {
        fitok = false;
        break;
      }
      // ensure that the hits are not too similar in time (< 2 ticks)
      for(unsigned short jj = 0; jj < nGaus; ++jj) {
        if(jj == ii) continue;
        unsigned short jndex = jj * 3;
        float timediff = std::abs(partmp[jndex + 1] - partmp[index + 1]);
        if(timediff < 2.) {
          fitok = false;
          break;
        }
      }
      if(!fitok) break;
    }

    if(fitok) {
      par = partmp;
      parerr = partmperr;
    } else {
      chidof = 9999.;
      dof = -1;
//      if(prt) mf::LogVerbatim("CCHitFinder")<<"Bad fit parameters";
    }
    
    return;
  } // FitNG

/////////////////////////////////////////
  void CCHitFinderAlg::MakeCrudeHit(unsigned short npt, 
    float *ticks, float *signl)
  {
    // make a single crude hit if fitting failed
    float sumS = 0.;
    float sumST = 0.;
    for(unsigned short ii = 0; ii < npt; ++ii) {
      sumS  += signl[ii];
      sumST += signl[ii] * ticks[ii];
    }
    float mean = sumST / sumS;
    float rms = 0.;
    for(unsigned short ii = 0; ii < npt; ++ii) {
      float arg = ticks[ii] - mean;
      rms += signl[ii] * arg * arg;
    }
    rms = std::sqrt(rms / sumS);
    float amp = sumS / (Sqrt2Pi * rms);
    par.clear();
/*
  if(prt) mf::LogVerbatim("CCHitFinder")<<"Crude hit Amp "<<(int)amp<<" mean "
    <<(int)mean<<" rms "<<rms;
*/
    par.push_back(amp);
    par.push_back(mean);
    par.push_back(rms);
    // need to do the errors better
    parerr.clear();
    float amperr = npt;
    float meanerr = std::sqrt(1/sumS);
    float rmserr = 0.2 * rms;
    parerr.push_back(amperr);
    parerr.push_back(meanerr);
    parerr.push_back(rmserr);
/*
  if(prt) mf::LogVerbatim("CCHitFinder")<<" errors Amp "<<amperr<<" mean "
    <<meanerr<<" rms "<<rmserr;
*/
    chidof = 9999.;
    dof = -1;
  } // MakeCrudeHit


/////////////////////////////////////////
  void CCHitFinderAlg::StoreHits(unsigned short TStart, unsigned short npt,
    HitChannelInfo_t info, float adcsum
  ) {
    // store the hits in the struct
    size_t nhits = par.size() / 3;
    
    if(allhits.max_size() - allhits.size() < nhits) {
      mf::LogError("CCHitFinder")
        << "Too many hits: existing " << allhits.size() << " plus new " << nhits
        << " beyond the maximum " << allhits.max_size();
      return;
    }
    
    if(nhits == 0) return;

    // fill RMS for single hits
    if(fStudyHits) StudyHits(3);

    const float loTime = TStart;
    const float hiTime = TStart + npt;

    // Find sum of the areas of all Gaussians
    float gsum = 0.;
    for(size_t hit = 0; hit < nhits; ++hit) {
      const unsigned short index = 3 * hit;
      gsum += Sqrt2Pi * par[index] * par[index + 2];
    }
    for(size_t hit = 0; hit < nhits; ++hit) {
      const size_t index = 3 * hit;
      const float charge = Sqrt2Pi * par[index] * par[index + 2];
      const float charge_err = SqrtPi
        * (parerr[index] * par[index + 2] + par[index] * parerr[index + 2]);
      
      allhits.emplace_back(
        info.wire->Channel(),     // channel
        loTime,                   // start_tick
        hiTime,                   // end_tick
        par[index + 1] + TStart,  // peak_time
        parerr[index + 1],        // sigma_peak_time
        par[index + 2],           // rms
        par[index],               // peak_amplitude
        parerr[index],            // sigma_peak_amplitude
        adcsum * charge / gsum,   // summedADC
        charge,                   // hit_integral
        charge_err,               // hit_sigma_integral
        nhits,                    // multiplicity
        hit,                      // local_index
        chidof,                   // goodness_of_fit
        dof,                      // dof
        info.wire->View(),        // view
        info.sigType,             // signal_type
        info.wireID               // wireID
        );
/*
  if(prt) {
    mf::LogVerbatim("CCHitFinder")<<"W:T "<<allhits.back().WireID().Wire
      <<":"<<(short)allhits.back().PeakTime()
      <<" Chg "<<(short)allhits.back().Integral()
      <<" RMS "<<allhits.back().RMS()
      <<" lo ID "<<allhits.back().LocalIndex()
      <<" numHits "<<allhits.back().Multiplicity()
      <<" loTime "<<allhits.back().StartTick()<<" hiTime "<<allhits.back().EndTick()
      <<" chidof "<<allhits.back().GoodnessOfFit()
      << " DOF " << allhits.back().DegreesOfFreedom();
  }
*/
    } // hit
  } // StoreHits


//////////////////////////////////////////////////
  void CCHitFinderAlg::StudyHits(unsigned short flag, unsigned short npt,
      float *ticks, float *signl, unsigned short tstart) {
    // study hits in user-selected ranges of wires and ticks in each plane. The user should identify
    // a shallow-angle isolated track, e.g. using the event display, to determine the wire/tick ranges.
    // One hit should be reconstructed on each wire when the hit finding fcl parameters are set correctly.
    // The intent of this study is to determine the correct fcl parameters. The flag variable determines
    // the operation performed.
    // flag = 0: Initialize study vectors
    // flag = 1: Set SelRat true if the Region Above Threshold resides within a wire/hit range
    // flag = 2: Find the maximum signal and calculate the RMS. Also find the low and high ticks of signals
    //           in the wire range to allow a later calculation of the track angle. This isn't strictly 
    //           necessary for the study and presumes that the user has selected compatible regions in each plane.
    // flag = 3: Accumulate the RMS from the first Gaussian fit
    // flag = 4: Calculate recommended fcl parameters and print the results to the screen

    // init
    if(flag == 0) {
      for(unsigned short ipl = 0; ipl < 3; ++ipl) {
        // Average chisq of the first fit on a single bump in each plane
        bumpChi.push_back(0.);
        // Average RMS of the dump
        bumpRMS.push_back(0.);
        // The number of single bumps in each plane
        bumpCnt.push_back(0.);
        // number of RATs
        RATCnt.push_back(0);
        // The number of single hits found in each plane
        hitCnt.push_back(0.);
        // Average reconstructed hit RMS
        hitRMS.push_back(0.);
        // lo/hi wire/time
        loWire.push_back(9999.);
        loTime.push_back(0.);
        hiWire.push_back(-1.);
        hiTime.push_back(0.);
      } // ii
      return;
    } // flag == 0
    
    if(flag == 1) {
      SelRAT = false;
      if(thePlane == 0) {
        if(theWireNum > fUWireRange[0] && theWireNum < fUWireRange[1] && 
           tstart     > fUTickRange[0] && tstart     < fUTickRange[1]) {
          SelRAT = true;
          RATCnt[thePlane] += 1;
        }
        return;
      } // thePlane == 0
      if(thePlane == 1) {
        if(theWireNum > fVWireRange[0] && theWireNum < fVWireRange[1] && 
           tstart     > fVTickRange[0] && tstart     < fVTickRange[1]) {
          SelRAT = true;
          RATCnt[thePlane] += 1;
        }
        return;
      } // thePlane == 1
      if(thePlane == 2) {
        if(theWireNum > fWWireRange[0] && theWireNum < fWWireRange[1] && 
           tstart     > fWTickRange[0] && tstart     < fWTickRange[1]) {
          SelRAT = true;
          RATCnt[thePlane] += 1;
        }
        return;
      } // thePlane == 2
    } // flag == 1
    
    if(flag == 2) {
      if(!SelRAT) return;
      // in this section we find the low/hi wire/time for a signal. This can be used to calculate
      // the slope dT/dW to study hit width, fraction of crude hits, etc vs dT/dW
      float big = 0.;
      float imbig = 0.;
      for(unsigned short ii = 0; ii < npt; ++ii) {
        if(signl[ii] > big) {
          big = signl[ii];
          imbig = ii;
        }
      } // ii
      // require a significant PH 
      if(big > fMinPeak[0]) {
        // get the Lo info
        if(theWireNum < loWire[thePlane]) {
          loWire[thePlane] = theWireNum;
          loTime[thePlane] = tstart + imbig;
        }
        // get the Hi info
        if(theWireNum > hiWire[thePlane]) {
          hiWire[thePlane] = theWireNum;
          hiTime[thePlane] = tstart + imbig;
        }
      } // big > fMinPeak[0]
      if(bumps.size() == 1 && chidof < 9999.) {
        bumpCnt[thePlane] += bumps.size();
        bumpChi[thePlane] += chidof;
        // calculate the average bin
        float sumt = 0.;
        float sum = 0.;
        for(unsigned short ii = 0; ii < npt; ++ii) {
          sum  += signl[ii];
          sumt += signl[ii] * ii;
        } // ii
        float aveb = sumt / sum;
        // now calculate the RMS
        sumt = 0.;
        for(unsigned short ii = 0; ii < npt; ++ii) {
          float dbin = (float)ii - aveb;
          sumt += signl[ii] * dbin * dbin;
        } // ii
        bumpRMS[thePlane] += std::sqrt(sumt / sum);
      } // bumps.size() == 1 && chidof < 9999.
      return;
    } // flag == 2    

    // fill info for single hits
    if(flag == 3) {
      if(!SelRAT) return;
      if(par.size() == 3) {
        hitCnt[thePlane] += 1;
        hitRMS[thePlane] += par[2];
      }
      return;
    }


    if(flag == 4) {
      // The goal is to adjust the fcl inputs so that the number of single 
      // hits found is ~equal to the number of single bumps found for shallow
      // angle tracks. The ChiNorm inputs should be adjusted so the average
      //  chisq/DOF is ~1 in each plane.
      std::cout<<"Check lo and hi W/T for each plane"<<std::endl;
      for(unsigned short ipl = 0; ipl < 3; ++ipl) {
        std::cout<<ipl<<" lo "<<loWire[ipl]<<" "<<loTime[ipl]
          <<" hi "<<hiWire[ipl]<<" "<<hiTime[ipl]<<std::endl;
      }
      std::cout<<" ipl nRAT bCnt   bChi   bRMS hCnt   hRMS  dT/dW New_ChiNorm"<<std::endl;
      for(unsigned short ipl = 0; ipl < 3; ++ipl) {
        if(bumpCnt[ipl] > 0) {
          bumpChi[ipl] = bumpChi[ipl] / (float)bumpCnt[ipl];
          bumpRMS[ipl] = bumpRMS[ipl] / (float)bumpCnt[ipl];
          hitRMS[ipl]  = hitRMS[ipl]  / (float)hitCnt[ipl];
          // calculate the slope
          float dTdW = std::abs((hiTime[ipl] - loTime[ipl]) / (hiWire[ipl] - loWire[ipl]));
          std::cout<<ipl<<std::right<<std::setw(5)<<RATCnt[ipl]
            <<std::setw(5)<<bumpCnt[ipl]
            <<std::setw(7)<<std::fixed<<std::setprecision(2)<<bumpChi[ipl]
            <<std::setw(7)<<bumpRMS[ipl]
            <<std::setw(7)<<hitCnt[ipl]
            <<std::setw(7)<<std::setprecision(1)<<hitRMS[ipl]
            <<std::setw(7)<<dTdW
            <<std::setw(7)<<std::setprecision(2)
            <<bumpChi[ipl]*fChiNorms[ipl]
            <<std::endl;
        } // 
      } // ipl
      std::cout<<"nRAT is the number of Regions Above Threshold (RAT) used in the study.\n";
      std::cout<<"bCnt is the number of single bumps that were successfully fitted \n";
      std::cout<<"bChi is the average chisq/DOF of the first fit\n";
      std::cout<<"bRMS is the average calculated RMS of the bumps\n";
      std::cout<<"hCnt is the number of RATs that have a single hit\n";
      std::cout<<"hRMS is the average RMS from the Gaussian fit -> use this value for fMinRMS[plane] in the fcl file\n";
      std::cout<<"dTdW is the slope of the track\n";
      std::cout<<"New_ChiNorm is the recommended values of ChiNorm that should be used in the fcl file\n";
      bumpChi.clear();
      bumpRMS.clear();
      bumpCnt.clear();
      RATCnt.clear();
      hitRMS.clear();
      hitCnt.clear();
      loWire.clear();
      loTime.clear();
      hiWire.clear();
      hiTime.clear();
    }
  } // StudyHits


//////////////////////////////////////////////////
  void CCHitFinderAlg::FitStats_t::Reset(unsigned int nGaus) {
    if (nGaus == 0) return;
    MultiGausFits.resize(nGaus);
    std::fill(MultiGausFits.begin(), MultiGausFits.end(), 0);
    FastFits = 0;
  } // CCHitFinderAlg::FitStats_t::Reset()
  
  
  void CCHitFinderAlg::FitStats_t::AddMultiGaus(unsigned int nGaus) {
    ++MultiGausFits[std::min(nGaus, (unsigned int) MultiGausFits.size()) - 1];
  } // CCHitFinderAlg::FitStats_t::AddMultiGaus()
  
  
} // namespace hit
<|MERGE_RESOLUTION|>--- conflicted
+++ resolved
@@ -139,22 +139,15 @@
     bool first;
 
 //    prt = false;
-<<<<<<< HEAD
-    filter::ChannelFilter cf;
-    
-=======
+   
     lariov::IChannelStatusProvider const& channelStatus
       = art::ServiceHandle<lariov::IChannelStatusService>()->GetProvider();
 
->>>>>>> 230a54c7
     for(size_t wireIter = 0; wireIter < Wires.size(); wireIter++){
 
       recob::Wire const& theWire = Wires[wireIter];
       theChannel = theWire.Channel();
       // ignore bad channels
-<<<<<<< HEAD
-      if(fUseChannelFilter && cf.GetChannelStatus(theChannel) != filter::ChannelFilter::GOOD) continue;
-=======
       if(channelStatus.IsBad(theChannel)) continue;
       geo::SigType_t SigType = geom->SignalType(theChannel);
       minSig = 0.;
@@ -171,7 +164,6 @@
 
       // minimum number of time samples
       unsigned short minSamples = 2 * minRMS;
->>>>>>> 230a54c7
 
       std::vector<geo::WireID> wids = geom->ChannelToWire(theChannel);
       thePlane = wids[0].Plane;
