--- conflicted
+++ resolved
@@ -965,7 +965,6 @@
 
   // Order the hits in each plane first
   for (std::map<int,std::vector<art::Ptr<recob::Hit> > >::const_iterator showerHitsIt = showerHitsMap.begin(); showerHitsIt != showerHitsMap.end(); ++showerHitsIt) {
-<<<<<<< HEAD
 
     // std::cout << "Hits in order for plane " << showerHitsIt->first << ":" << std::endl;
     // for (std::vector<art::Ptr<recob::Hit> >::const_iterator showerHitIt = showerHitsIt->second.begin(); showerHitIt != showerHitsIt->second.end(); ++showerHitIt)
@@ -980,22 +979,6 @@
     // Find a rough shower 'direction' and centre
     TVector2 direction = ShowerDirection(showerHits);
 
-=======
-
-    // std::cout << "Hits in order for plane " << showerHitsIt->first << ":" << std::endl;
-    // for (std::vector<art::Ptr<recob::Hit> >::const_iterator showerHitIt = showerHitsIt->second.begin(); showerHitIt != showerHitsIt->second.end(); ++showerHitIt)
-    //   std::cout << "Hit at position (" << HitPosition(*showerHitIt).X() << ", " << HitPosition(*showerHitIt).Y() << ") has real wire " << (*showerHitIt)->WireID() << std::endl;
-
-    std::cout << "Plane " << showerHitsIt->first << " has start (" << HitCoordinates(showerHitsIt->second.front()).X() << " (real wire " << showerHitsIt->second.front()->WireID() << "), " << HitCoordinates(showerHitsIt->second.front()).Y() << ") and end (" << HitCoordinates(showerHitsIt->second.back()).X() << " (real wire " << showerHitsIt->second.back()->WireID() << "), " << HitCoordinates(showerHitsIt->second.back()).Y() << ")" << std::endl;
-
-    // First, order the hits along the shower
-    // Then we need to see if this is correct or if we need to swap the order
-    std::vector<art::Ptr<recob::Hit> > showerHits = showerHitsIt->second;
-
-    // Find a rough shower 'direction' and centre
-    TVector2 direction = ShowerDirection(showerHits);
-
->>>>>>> 7b78cd34
     // Bin the hits into discreet chunks
     int nShowerSegments = 5;
     double lengthOfShower = (HitPosition(showerHits.back()) - HitPosition(showerHits.front())).Mod();
@@ -1009,7 +992,6 @@
 
     //TGraph* graph = new TGraph();
     std::vector<std::pair<int,double> > binVsRMS;
-<<<<<<< HEAD
 
     // Loop over the bins to find the distribution of hits as the shower progresses
     for (std::map<int,std::vector<art::Ptr<recob::Hit> > >::iterator showerSegmentIt = showerSegments.begin(); showerSegmentIt != showerSegments.end(); ++showerSegmentIt) {
@@ -1020,18 +1002,6 @@
 	meanPosition += HitPosition(*hitInSegmentIt);
       meanPosition /= (double)showerSegmentIt->second.size();
 
-=======
-
-    // Loop over the bins to find the distribution of hits as the shower progresses
-    for (std::map<int,std::vector<art::Ptr<recob::Hit> > >::iterator showerSegmentIt = showerSegments.begin(); showerSegmentIt != showerSegments.end(); ++showerSegmentIt) {
-
-      // Get the mean position of the hits in this bin
-      TVector2 meanPosition(0,0);
-      for (std::vector<art::Ptr<recob::Hit> >::iterator hitInSegmentIt = showerSegmentIt->second.begin(); hitInSegmentIt != showerSegmentIt->second.end(); ++hitInSegmentIt)
-	meanPosition += HitPosition(*hitInSegmentIt);
-      meanPosition /= (double)showerSegmentIt->second.size();
-
->>>>>>> 7b78cd34
       // Get the RMS of this bin
       std::vector<double> distanceToAxisBin;
       for (std::vector<art::Ptr<recob::Hit> >::iterator hitInSegmentIt = showerSegmentIt->second.begin(); hitInSegmentIt != showerSegmentIt->second.end(); ++hitInSegmentIt) {
